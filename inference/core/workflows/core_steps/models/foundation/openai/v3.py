--- conflicted
+++ resolved
@@ -9,13 +9,8 @@
 from pydantic import ConfigDict, Field, model_validator
 
 from inference.core.env import (
-<<<<<<< HEAD
-    WORKFLOWS_REMOTE_EXECUTION_MAX_STEP_CONCURRENT_REQUESTS,
-    API_BASE_URL,
-=======
     API_BASE_URL,
     WORKFLOWS_REMOTE_EXECUTION_MAX_STEP_CONCURRENT_REQUESTS,
->>>>>>> c8c40d7d
 )
 from inference.core.managers.base import ModelManager
 from inference.core.utils.image_utils import encode_image_to_jpeg_bytes, load_image
