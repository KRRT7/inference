# We have a duplicate in inference_sdk.http.utils.aliases - please maintain both
# (to have aliasing work in both libraries)

PALIGEMMA_ALIASES = {
    "paligemma-3b-mix-224": "paligemma-pretrains/1",
    "paligemma-3b-mix-448": "paligemma-pretrains/20",
    "paligemma-3b-ft-cococap-224": "paligemma-pretrains/8",
    "paligemma-3b-ft-screen2words-224": "paligemma-pretrains/9",
    "paligemma-3b-ft-vqav2-224": "paligemma-pretrains/10",
    "paligemma-3b-ft-tallyqa-224": "paligemma-pretrains/11",
    "paligemma-3b-ft-docvqa-224": "paligemma-pretrains/12",
    "paligemma-3b-ft-ocrvqa-224": "paligemma-pretrains/13",
    "paligemma-3b-ft-cococap-448": "paligemma-pretrains/14",
    "paligemma-3b-ft-screen2words-448": "paligemma-pretrains/15",
    "paligemma-3b-ft-vqav2-448": "paligemma-pretrains/16",
    "paligemma-3b-ft-tallyqa-448": "paligemma-pretrains/17",
    "paligemma-3b-ft-docvqa-448": "paligemma-pretrains/18",
    "paligemma-3b-ft-ocrvqa-448": "paligemma-pretrains/19",
}
FLORENCE_ALIASES = {
    "florence-2-base": "florence-pretrains/1",
    "florence-2-large": "florence-pretrains/2",
}

QWEN_ALIASES = {
    "qwen25-vl-7b": "qwen_playground/69",
}

YOLOV11_ALIASES = {
    "yolov11n-seg-640": "coco-dataset-vdnr1/19",
    "yolov11s-seg-640": "coco-dataset-vdnr1/20",
    "yolov11m-seg-640": "coco-dataset-vdnr1/21",
    "yolov11l-seg-640": "coco-dataset-vdnr1/22",
    "yolov11x-seg-640": "coco-dataset-vdnr1/23",
    "yolov11n-640": "coco/25",
    "yolov11s-640": "coco/26",
    "yolov11m-640": "coco/27",
    "yolov11l-640": "coco/28",
    "yolov11x-640": "coco/29",
    "yolov11n-1280": "coco/30",
    "yolov11s-1280": "coco/31",
    "yolov11m-1280": "coco/32",
    "yolov11l-1280": "coco/33",
    "yolov11x-1280": "coco/34",
}
YOLOV11_ALIASES = {
    **YOLOV11_ALIASES,
    **{k.replace("yolov11", "yolo11"): v for k, v in YOLOV11_ALIASES.items()},
}

<<<<<<< HEAD
SMOLVLM_ALIASES = {
    "smolvlm2": "smolvlm-2.2b-instruct",
=======
RFDETR_ALIASES = {
    "rfdetr-base": "coco/36",
    "rfdetr-large": "coco/37",
>>>>>>> 295ca683
}

REGISTERED_ALIASES = {
    "yolov8n-640": "coco/3",
    "yolov8n-1280": "coco/9",
    "yolov8s-640": "coco/6",
    "yolov8s-1280": "coco/10",
    "yolov8m-640": "coco/8",
    "yolov8m-1280": "coco/11",
    "yolov8l-640": "coco/7",
    "yolov8l-1280": "coco/12",
    "yolov8x-640": "coco/5",
    "yolov8x-1280": "coco/13",
    "yolo-nas-s-640": "coco/14",
    "yolo-nas-m-640": "coco/15",
    "yolo-nas-l-640": "coco/16",
    "yolov8n-seg-640": "coco-dataset-vdnr1/2",
    "yolov8n-seg-1280": "coco-dataset-vdnr1/7",
    "yolov8s-seg-640": "coco-dataset-vdnr1/4",
    "yolov8s-seg-1280": "coco-dataset-vdnr1/8",
    "yolov8m-seg-640": "coco-dataset-vdnr1/5",
    "yolov8m-seg-1280": "coco-dataset-vdnr1/9",
    "yolov8l-seg-640": "coco-dataset-vdnr1/6",
    "yolov8l-seg-1280": "coco-dataset-vdnr1/10",
    "yolov8x-seg-640": "coco-dataset-vdnr1/3",
    "yolov8x-seg-1280": "coco-dataset-vdnr1/11",
    "yolov8n-pose-640": "coco-pose-detection/1",
    "yolov8s-pose-640": "coco-pose-detection/2",
    "yolov8m-pose-640": "coco-pose-detection/3",
    "yolov8l-pose-640": "coco-pose-detection/4",
    "yolov8x-pose-640": "coco-pose-detection/5",
    "yolov8x-pose-1280": "coco-pose-detection/6",
    "yolov10n-640": "coco/19",
    "yolov10s-640": "coco/20",
    "yolov10m-640": "coco/21",
    "yolov10b-640": "coco/22",
    "yolov10l-640": "coco/23",
    "yolov10x-640": "coco/24",
    **PALIGEMMA_ALIASES,
    **FLORENCE_ALIASES,
    **YOLOV11_ALIASES,
    **QWEN_ALIASES,
<<<<<<< HEAD
    **SMOLVLM_ALIASES,
=======
    **RFDETR_ALIASES,
>>>>>>> 295ca683
}


def resolve_roboflow_model_alias(model_id: str) -> str:
    return REGISTERED_ALIASES.get(model_id, model_id)<|MERGE_RESOLUTION|>--- conflicted
+++ resolved
@@ -48,14 +48,13 @@
     **{k.replace("yolov11", "yolo11"): v for k, v in YOLOV11_ALIASES.items()},
 }
 
-<<<<<<< HEAD
 SMOLVLM_ALIASES = {
     "smolvlm2": "smolvlm-2.2b-instruct",
-=======
+}
+
 RFDETR_ALIASES = {
     "rfdetr-base": "coco/36",
     "rfdetr-large": "coco/37",
->>>>>>> 295ca683
 }
 
 REGISTERED_ALIASES = {
@@ -98,11 +97,8 @@
     **FLORENCE_ALIASES,
     **YOLOV11_ALIASES,
     **QWEN_ALIASES,
-<<<<<<< HEAD
     **SMOLVLM_ALIASES,
-=======
     **RFDETR_ALIASES,
->>>>>>> 295ca683
 }
 
 
