--- conflicted
+++ resolved
@@ -122,16 +122,14 @@
 except:
     pass
 
-<<<<<<< HEAD
-
-def get_roboflow_model(model_id, api_key=None, **kwargs):
-    task, model = get_model_type(model_id, api_key=api_key)
-    return ROBOFLOW_MODEL_TYPES[(task, model)](model_id, api_key=api_key, **kwargs)
-=======
 try:
     from inference.models.gaze.gaze import GazeOnnxRoboflowCoreModel
 
     ROBOFLOW_MODEL_TYPES[("gaze", "l2cs")] = GazeOnnxRoboflowCoreModel
 except:
     pass
->>>>>>> 1879ef2f
+
+
+def get_roboflow_model(model_id, api_key=None, **kwargs):
+    task, model = get_model_type(model_id, api_key=api_key)
+    return ROBOFLOW_MODEL_TYPES[(task, model)](model_id, api_key=api_key, **kwargs)